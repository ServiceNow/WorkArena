--- conflicted
+++ resolved
@@ -66,7 +66,6 @@
 
     # Cheat functions use Playwright to automatically solve the task
     env.chat.add_message(role="assistant", msg="On it. Please wait...")
-<<<<<<< HEAD
     
     for i in range(len(env.task)):
         sleep(1)
@@ -74,20 +73,6 @@
         sleep(1)
         reward, done, message, info = env.task.validate(page=env.page, chat_messages=env.chat.messages)
    
-=======
-    cheat_messages = []
-    env.task.cheat(env.page, cheat_messages)
-
-    # Send cheat messages to chat
-    for cheat_msg in cheat_messages:
-        env.chat.add_message(role=cheat_msg["role"], msg=cheat_msg["message"])
-
-    # Post solution to chat
-    env.chat.add_message(role="assistant", msg="I'm done!")
-
-    # Validate the solution
-    reward, stop, message, info = env.task.validate(env.page, cheat_messages)
->>>>>>> 6c13c7e3
     if reward == 1:
         env.chat.add_message(role="user", msg="Yes, that works. Thanks!")
     else:
